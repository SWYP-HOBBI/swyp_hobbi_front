'use client';
import { useEffect, useState } from 'react';
import NotificationList from './notification_list';
import { notificationService } from '@/services/api';
import { Notification } from '@/types/notification';
import { useNotificationStore } from '@/store/notification';
<<<<<<< HEAD
import { useQueryClient } from '@tanstack/react-query';
=======
import { motion, AnimatePresence } from 'framer-motion';
>>>>>>> 7876ec64

export default function NotificationPage() {
  const [isDeleteVisible, setIsDeleteVisible] = useState(true); // 알림삭제 버튼 표시 여부
  const [selectedButton, setSelectedButton] = useState<string | null>(null); // '전체 읽음' 또는 '읽음'
  const [selectedNotifications, setSelectedNotifications] = useState<number[]>(
    [],
  ); // 선택된 알림 ID들
  const [showCheckbox, setShowCheckbox] = useState(false); // 체크박스 표시 여부
  const [notifications, setNotifications] = useState<Notification[]>([]); //선택알림
  const { isNotificationOpen, closeNotification } = useNotificationStore();
  const [isChecked, setIsChecked] = useState<boolean[]>([]);

  const queryClient = useQueryClient();

  // Body 스크롤 잠금
  useEffect(() => {
    if (isNotificationOpen) {
      document.body.style.overflow = 'hidden';
    } else {
      document.body.style.overflow = 'unset';
    }

    return () => {
      document.body.style.overflow = 'unset';
    };
  }, [isNotificationOpen]);

  const handleButtonClick = (type: string) => {
    setSelectedButton(type);
  };

  const handleDeleteClick = () => {
    setIsDeleteVisible(false); //
    setShowCheckbox(true); // 체크박스를 보이게 설정
  };

  //선택 읽음 처리
  const handleMarkSelectedRead = async () => {
    try {
      if (selectedNotifications.length === 0) return;

      await notificationService.markSelectedRead(selectedNotifications);

      // 체크된 알림을 UI에서도 제거
      queryClient.setQueryData(['notifications'], (oldData: any) => {
        if (!oldData) return oldData;

        return {
          ...oldData,
          pages: oldData.pages.map((page: Notification[]) =>
            page.filter(
              (n) => !selectedNotifications.includes(n.notificationId),
            ),
          ),
        };
      });

      // 상태 초기화
      setSelectedNotifications([]);
      setShowCheckbox(false);
      setSelectedButton(null);
      setIsDeleteVisible(true); // 버튼 원상 복구
    } catch (error) {
      console.error('선택 알림 읽음 처리 실패:', error);
    }
  };

  return (
<<<<<<< HEAD
    <div>
      <div className="fixed inset-0 bg-black/30" onClick={closeNotification} />
      <div className="bg-white border border-[var(--grayscale-20)] fixed top-0 left-[198px] z-50 w-[490px] h-full">
        <div className="flex justify-between p-4">
          <span className="text-[20px] font-semibold">알림</span>
          {isDeleteVisible ? (
            <span
              className="text-[14px] text-[var(--grayscale-80)] cursor-pointer mt-2"
              onClick={handleDeleteClick}
            >
              알림삭제
            </span>
          ) : (
            <div className="flex space-x-2 items-center mt-2">
              <button
                className={`w-[59px] h-[24px] rounded-[24px] text-[14px] border ${
                  selectedButton === '전체 읽음'
                    ? 'border-[var(--primary-b20)] bg-[var(--primary-w80)]'
                    : 'border-[var(--grayscale-20)]'
                }`}
                onClick={async () => {
                  handleButtonClick('전체 읽음');
                  try {
                    await notificationService.markAllRead(); // 전체 읽음 API
                    queryClient.setQueryData(
                      ['notifications'],
                      (oldData: any) => {
                        if (!oldData) return oldData;
                        return {
                          ...oldData,
                          pages: oldData.pages.map(() => []),
                        };
                      },
                    );
                    setShowCheckbox(false);
                    setIsDeleteVisible(true);
                    setSelectedButton(null);
                  } catch (error) {
                    console.error('전체 읽음 처리 실패:', error);
                  }
                }}
              >
                전체 읽음
              </button>
              <button
                className={`w-[37px] h-[24px] rounded-[24px] text-[14px] border ${
                  selectedButton === '읽음'
                    ? 'border-[var(--primary-b20)] bg-[var(--primary-w80)]'
                    : 'border-[var(--grayscale-20)]'
                }`}
                onClick={() => {
                  handleButtonClick('읽음');
                  handleMarkSelectedRead(); // 선택 읽음 처리 실행
                }}
              >
                읽음
              </button>
=======
    <AnimatePresence>
      {isNotificationOpen && (
        <motion.div
          key="notification-panel-wrapper"
          className="fixed top-0 left-[198px] z-50 w-full h-full"
          initial={{ opacity: 0 }}
          animate={{ opacity: 1 }}
          exit={{ opacity: 0 }}
        >
          {/* 어두운 배경 */}
          <motion.div
            className="fixed inset-0 bg-black/30"
            onClick={closeNotification}
            initial={{ opacity: 0 }}
            animate={{ opacity: 1 }}
            exit={{ opacity: 0 }}
          />

          {/* 알림 사이드 패널 */}
          <motion.div
            key="notification-panel"
            initial={{ x: -490 }}
            animate={{ x: 0 }}
            exit={{ x: -490 }}
            transition={{ type: 'spring', stiffness: 300, damping: 30 }}
            className="fixed top-0 left-[198px] z-50 w-[490px] h-full bg-white border border-[var(--grayscale-20)]"
          >
            <div className="flex justify-between p-4">
              <span className="text-[20px] font-semibold">알림</span>
              {isDeleteVisible ? (
                <span
                  className="text-[14px] text-[var(--grayscale-80)] cursor-pointer mt-2"
                  onClick={handleDeleteClick}
                >
                  알림삭제
                </span>
              ) : (
                <div className="flex space-x-2 items-center mt-2">
                  <button
                    className={`w-[59px] h-[24px] rounded-[24px] text-[14px] border ${
                      selectedButton === '전체 읽음'
                        ? 'border-[var(--primary-b20)] bg-[var(--primary-w80)]'
                        : 'border-[var(--grayscale-20)]'
                    }`}
                    onClick={async () => {
                      handleButtonClick('전체 읽음');
                      try {
                        await notificationService.markAllRead();
                        setNotifications([]);
                        setShowCheckbox(false);
                        setIsDeleteVisible(true);
                      } catch (error) {
                        console.error('전체 읽음 처리 실패:', error);
                      }
                    }}
                  >
                    전체 읽음
                  </button>
                  <button
                    className={`w-[37px] h-[24px] rounded-[24px] text-[14px] border ${
                      selectedButton === '읽음'
                        ? 'border-[var(--primary-b20)] bg-[var(--primary-w80)]'
                        : 'border-[var(--grayscale-20)]'
                    }`}
                    onClick={() => {
                      handleButtonClick('읽음');
                      handleMarkSelectedRead();
                    }}
                  >
                    읽음
                  </button>
                </div>
              )}
>>>>>>> 7876ec64
            </div>
            <NotificationList
              showCheckbox={showCheckbox}
              selectedNotifications={selectedNotifications}
              setSelectedNotifications={setSelectedNotifications}
              notifications={notifications}
              setNotifications={setNotifications}
              isChecked={isChecked}
              setIsChecked={setIsChecked}
            />
          </motion.div>
        </motion.div>
      )}
    </AnimatePresence>
  );
}<|MERGE_RESOLUTION|>--- conflicted
+++ resolved
@@ -4,11 +4,8 @@
 import { notificationService } from '@/services/api';
 import { Notification } from '@/types/notification';
 import { useNotificationStore } from '@/store/notification';
-<<<<<<< HEAD
 import { useQueryClient } from '@tanstack/react-query';
-=======
 import { motion, AnimatePresence } from 'framer-motion';
->>>>>>> 7876ec64
 
 export default function NotificationPage() {
   const [isDeleteVisible, setIsDeleteVisible] = useState(true); // 알림삭제 버튼 표시 여부
@@ -77,65 +74,6 @@
   };
 
   return (
-<<<<<<< HEAD
-    <div>
-      <div className="fixed inset-0 bg-black/30" onClick={closeNotification} />
-      <div className="bg-white border border-[var(--grayscale-20)] fixed top-0 left-[198px] z-50 w-[490px] h-full">
-        <div className="flex justify-between p-4">
-          <span className="text-[20px] font-semibold">알림</span>
-          {isDeleteVisible ? (
-            <span
-              className="text-[14px] text-[var(--grayscale-80)] cursor-pointer mt-2"
-              onClick={handleDeleteClick}
-            >
-              알림삭제
-            </span>
-          ) : (
-            <div className="flex space-x-2 items-center mt-2">
-              <button
-                className={`w-[59px] h-[24px] rounded-[24px] text-[14px] border ${
-                  selectedButton === '전체 읽음'
-                    ? 'border-[var(--primary-b20)] bg-[var(--primary-w80)]'
-                    : 'border-[var(--grayscale-20)]'
-                }`}
-                onClick={async () => {
-                  handleButtonClick('전체 읽음');
-                  try {
-                    await notificationService.markAllRead(); // 전체 읽음 API
-                    queryClient.setQueryData(
-                      ['notifications'],
-                      (oldData: any) => {
-                        if (!oldData) return oldData;
-                        return {
-                          ...oldData,
-                          pages: oldData.pages.map(() => []),
-                        };
-                      },
-                    );
-                    setShowCheckbox(false);
-                    setIsDeleteVisible(true);
-                    setSelectedButton(null);
-                  } catch (error) {
-                    console.error('전체 읽음 처리 실패:', error);
-                  }
-                }}
-              >
-                전체 읽음
-              </button>
-              <button
-                className={`w-[37px] h-[24px] rounded-[24px] text-[14px] border ${
-                  selectedButton === '읽음'
-                    ? 'border-[var(--primary-b20)] bg-[var(--primary-w80)]'
-                    : 'border-[var(--grayscale-20)]'
-                }`}
-                onClick={() => {
-                  handleButtonClick('읽음');
-                  handleMarkSelectedRead(); // 선택 읽음 처리 실행
-                }}
-              >
-                읽음
-              </button>
-=======
     <AnimatePresence>
       {isNotificationOpen && (
         <motion.div
@@ -183,10 +121,20 @@
                     onClick={async () => {
                       handleButtonClick('전체 읽음');
                       try {
-                        await notificationService.markAllRead();
-                        setNotifications([]);
+                        await notificationService.markAllRead(); // 전체 읽음 API
+                        queryClient.setQueryData(
+                          ['notifications'],
+                          (oldData: any) => {
+                            if (!oldData) return oldData;
+                            return {
+                              ...oldData,
+                              pages: oldData.pages.map(() => []),
+                            };
+                          },
+                        );
                         setShowCheckbox(false);
                         setIsDeleteVisible(true);
+                        setSelectedButton(null);
                       } catch (error) {
                         console.error('전체 읽음 처리 실패:', error);
                       }
@@ -209,7 +157,6 @@
                   </button>
                 </div>
               )}
->>>>>>> 7876ec64
             </div>
             <NotificationList
               showCheckbox={showCheckbox}
