'use client';
import SvgIcon from './svg_icon';
import { useRouter, usePathname } from 'next/navigation';
import { useAuthStore } from '@/store/auth';
import { useModalStore } from '@/store/modal';
import { useSearchStore } from '@/store/search';
<<<<<<< HEAD
import { useState, useEffect } from 'react';
import { notificationService } from '@/services/api';
import { useNotificationStore } from '@/store/notification';
=======
import { useFeedStore } from '@/store/feed';
import { useState, useEffect } from 'react';
>>>>>>> c4aa6b86

export default function TabBar() {
  const router = useRouter();
  const pathname = usePathname();
  const { logout, isAuthenticated } = useAuthStore();
  const { openModal } = useModalStore();
  const { toggleSearch, isSearchOpen } = useSearchStore();
<<<<<<< HEAD
  const { toggleNotification, isNotificationOpen } = useNotificationStore();
  const [unreadCount, setUnreadCount] = useState(0); //알림 개수
=======
  const { feedType, setFeedType } = useFeedStore();
  const [showNotification, setShowNotification] = useState(false);
  const [showFeedMenu, setShowFeedMenu] = useState(false);

  useEffect(() => {
    // 페이지가 변경될 때마다 피드 타입을 'all'로 초기화
    setFeedType('all');
  }, [pathname, setFeedType]);
>>>>>>> c4aa6b86

  const handleProtectedRoute = (callback: () => void) => {
    if (!isAuthenticated) {
      openModal({
        title: '로그인이 필요합니다',
        message: '이 기능은 로그인 후 이용 가능합니다.',
        confirmText: '로그인 하기',
        onConfirm: () => router.push('/'),
      });
    } else {
      callback();
    }
  };

  const handleNotificationClick = () => {
    handleProtectedRoute(() => {
      toggleNotification();
    });
  };

  const isHome = pathname === '/posts';
  const isWrite = pathname === '/posts/write';
  const isMyPage = pathname === '/my_page';
  const isSearch = pathname === '/search';

  const iconColor = (active: boolean) =>
    active ? 'var(--primary)' : 'var(--grayscale-40)';
  const textColor = (active: boolean) =>
    active
      ? 'text-[var(--primary-b60)] font-semibold'
      : 'text-[var(--grayscale-40)]';

  //알림 개수 조회
  useEffect(() => {
    const fetchUnreadCount = async () => {
      try {
        const { unreadCount } = await notificationService.getUnreadCount();
        setUnreadCount(unreadCount);
      } catch (error) {
        console.error('알림 수 조회 실패:', error);
      }
    };

    if (isAuthenticated) {
      fetchUnreadCount();
    }
  }, [isAuthenticated]);

  return (
    <div className="w-[198px] h-screen bg-white sticky top-0 flex flex-col">
      <div className="w-[198px] h-[112px] pt-[12px] pb-[5px] flex justify-center items-center">
        <SvgIcon name="logo" width={150} height={44} />
      </div>
      <div className="flex-1 flex flex-col justify-between">
        <div className="w-[198px] h-[412px] flex flex-col justify-between px-6 mt-[24px]">
          {/* 홈 */}
          <div className="relative">
            <div
              className={`w-[150px] flex items-center h-[52px] pt-[20px] ${
                isSearchOpen
                  ? 'opacity-30 pointer-events-none'
                  : 'cursor-pointer'
              }`}
            >
              <div
                className="flex items-center flex-1"
                onClick={() => router.push('/posts')}
              >
                <SvgIcon
                  name="home"
                  size={36}
                  color={isSearchOpen ? '#999999' : iconColor(isHome)}
                />
                <span
                  className={`ml-[24px] text-[16px] ${
                    isSearchOpen
                      ? 'text-[var(--grayscale-40)]'
                      : textColor(isHome)
                  }`}
                >
                  홈
                </span>
              </div>
              <button
                onClick={(e) => {
                  e.stopPropagation();
                  setShowFeedMenu(!showFeedMenu);
                }}
                className={`ml-2 transform transition-transform duration-200 -rotate-90
                ${isSearchOpen ? 'opacity-30' : ''}`}
              >
                <SvgIcon name="arrow_down" size={24} />
              </button>
            </div>

            {/* 피드 선택 메뉴 */}
            {showFeedMenu && !isSearchOpen && (
              <div className="absolute left-[180px] top-[20px] bg-white rounded-lg shadow-lg border border-gray-100 py-2 z-50 min-w-[92px] text-sm">
                <button
                  onClick={() => {
                    setFeedType('all');
                    setShowFeedMenu(false);
                  }}
                  className={`w-full px-4 py-2 text-left hover:bg-[var(--primary-w80)] ${
                    feedType === 'all'
                      ? 'text-[var(--primary)] font-medium'
                      : 'text-[var(--grayscale-60)]'
                  }`}
                >
                  전체 피드
                </button>
                <button
                  onClick={() => {
                    setFeedType('hobby');
                    setShowFeedMenu(false);
                  }}
                  className={`w-full px-4 py-2 text-left hover:bg-[var(--primary-w80)] ${
                    feedType === 'hobby'
                      ? 'text-[var(--primary)] font-medium'
                      : 'text-[var(--grayscale-60)]'
                  }`}
                >
                  취미 피드
                </button>
              </div>
            )}
          </div>

          {/* 검색 */}
          <div
            className="w-[150px] flex items-center h-[52px] cursor-pointer"
            onClick={toggleSearch}
          >
            <SvgIcon
              name="search"
              size={36}
              color={isSearchOpen ? 'var(--primary)' : '#999999'}
            />
            <span
              className={`ml-[24px] text-[16px] ${
                isSearchOpen
                  ? 'text-[var(--primary-b60)] font-semibold'
                  : 'text-[var(--grayscale-40)]'
              }`}
            >
              검색
            </span>
          </div>

          {/* 알림 (로그인 필요) */}
          <div
            className={`w-[150px] flex items-center h-[52px] ${
              isSearchOpen ? 'opacity-30 pointer-events-none' : 'cursor-pointer'
            }`}
            onClick={handleNotificationClick}
          >
            <SvgIcon
              name="alarm"
              size={36}
              color={
                isSearchOpen
                  ? '#999999'
                  : // : showNotification
                    isNotificationOpen
                    ? 'var(--primary)'
                    : '#999999'
              }
            />
            <span
              className={`ml-[24px] text-[16px] ${
                isSearchOpen
                  ? 'text-[var(--grayscale-40)]'
                  : // : showNotification
                    isNotificationOpen
                    ? 'text-[var(--primary-b60)] font-semibold'
                    : 'text-[var(--grayscale-40)]'
              }`}
            >
              알림
            </span>
            {/* 알림 표시 */}
            {unreadCount > 0 && (
              <div className="absolute right-0 top-[16px] w-[8px] h-[8px] bg-red-500 rounded-full" />
            )}
          </div>

          {/* 게시글 작성 (로그인 필요) */}
          <div
            className={`w-[150px] flex items-center h-[52px] ${
              isSearchOpen ? 'opacity-30 pointer-events-none' : 'cursor-pointer'
            }`}
            onClick={() =>
              handleProtectedRoute(() => router.push('/posts/write'))
            }
          >
            <SvgIcon
              name="write"
              size={36}
              color={isSearchOpen ? '#999999' : iconColor(isWrite)}
            />
            <span
              className={`ml-[24px] text-[16px] ${isSearchOpen ? 'text-[var(--grayscale-40)]' : textColor(isWrite)}`}
            >
              게시글 작성
            </span>
          </div>

          {/* 마이페이지 (로그인 필요) */}
          <div
            className={`w-[150px] flex items-center h-[52px] pb-[20px] ${
              isSearchOpen ? 'opacity-30 pointer-events-none' : 'cursor-pointer'
            }`}
            onClick={() => handleProtectedRoute(() => router.push('/my_page'))}
          >
            <SvgIcon
              name="my_page"
              size={36}
              color={isSearchOpen ? '#999999' : iconColor(isMyPage)}
            />
            <span
              className={`ml-[24px] text-[16px] ${isSearchOpen ? 'text-[var(--grayscale-40)]' : textColor(isMyPage)}`}
            >
              마이페이지
            </span>
          </div>
        </div>

        <div className="w-[198px] h-[64px] flex items-center justify-end text-[16px] text-right pr-6">
          <button
            className="text-[var(--grayscale-60)] cursor-pointer"
            onClick={() => logout()}
          >
            {isAuthenticated ? '로그아웃' : '로그인'}
          </button>
        </div>
      </div>
    </div>
  );
}<|MERGE_RESOLUTION|>--- conflicted
+++ resolved
@@ -4,14 +4,11 @@
 import { useAuthStore } from '@/store/auth';
 import { useModalStore } from '@/store/modal';
 import { useSearchStore } from '@/store/search';
-<<<<<<< HEAD
 import { useState, useEffect } from 'react';
 import { notificationService } from '@/services/api';
 import { useNotificationStore } from '@/store/notification';
-=======
 import { useFeedStore } from '@/store/feed';
 import { useState, useEffect } from 'react';
->>>>>>> c4aa6b86
 
 export default function TabBar() {
   const router = useRouter();
@@ -19,10 +16,8 @@
   const { logout, isAuthenticated } = useAuthStore();
   const { openModal } = useModalStore();
   const { toggleSearch, isSearchOpen } = useSearchStore();
-<<<<<<< HEAD
   const { toggleNotification, isNotificationOpen } = useNotificationStore();
   const [unreadCount, setUnreadCount] = useState(0); //알림 개수
-=======
   const { feedType, setFeedType } = useFeedStore();
   const [showNotification, setShowNotification] = useState(false);
   const [showFeedMenu, setShowFeedMenu] = useState(false);
@@ -31,7 +26,6 @@
     // 페이지가 변경될 때마다 피드 타입을 'all'로 초기화
     setFeedType('all');
   }, [pathname, setFeedType]);
->>>>>>> c4aa6b86
 
   const handleProtectedRoute = (callback: () => void) => {
     if (!isAuthenticated) {
