import { useEffect, useState } from 'react';
import SvgIcon from '../common/svg_icon';
import Tag from '../common/tag';
import ChallengeItem from '../rank/challenge_item';
import LevelProgressBar from '../rank/level_progress_bar';
import { useChallengeStore } from '@/store/challenge';
<<<<<<< HEAD
import { formatRemainingTime } from '@/utils/date';

export default function UserRank() {
  const level = 1;
  const exp = 75;
  const label = '레드 호비';
  const { challenges, remainingTime, updateRemainingTime, fetchChallenges } =
=======
import { Rank } from '@/types/rank';
import { userService } from '@/services/api';
import { Tooltip } from '../rank/tooltip';

export default function UserRank() {
  const { challenges, remainingTime, updateRemainingTime } =
>>>>>>> 73cc8072
    useChallengeStore();
  const [userRank, setUserRank] = useState<Rank | null>(null);

  // 타이머 업데이트
  useEffect(() => {
    const timer = setInterval(updateRemainingTime, 1000);
    return () => clearInterval(timer);
  }, [updateRemainingTime]);

  // 챌린지 데이터 로드
  useEffect(() => {
    fetchChallenges();
  }, [fetchChallenges]);

  useEffect(() => {
    const fetchRank = async () => {
      try {
        const data = await userService.getUserRank();
        setUserRank(data);
      } catch (err) {
        console.error('등급 정보 조회 실패:', err);
      }
    };

    fetchRank();
  }, []);

  if (!userRank) return null;

  const currentLevel =
    userRank.currentExp >= userRank.requiredExp
      ? userRank.level + 1
      : userRank.level;

  return (
    <div className="flex gap-6">
      {/* 등급 */}
      <div>
        <div className="text-xl max-md:w-[390px] flex items-center space-x-2 font-semibold leading-[100%]">
          <span>나의 등급</span>
          <Tooltip
            content={
              <>
                <div>현재 : {userRank.currentExp} EXP</div>
                <div>목표 : {userRank.requiredExp} EXP</div>
              </>
            }
          >
            <SvgIcon name="tooltip" size={13} />
          </Tooltip>
        </div>
        <div className="mt-6 mx-3 flex flex-col items-center justify-center text-sm space-y-1">
          <LevelProgressBar
            level={currentLevel}
            value={userRank.progressPercent}
          />
          <span>Lv {currentLevel}</span>
          <Tag variant="white" label={userRank.rankName} />
        </div>
      </div>
      {/* 세로 구분선 */}
      <div className="w-[1px] bg-grayscale-20" />
      {/* 챌린지 섹션 */}
      <div className="flex-1">
        <div className="flex items-center justify-between mb-4">
          <div className="flex items-center gap-2">
            <h2 className="text-xl font-semibold">챌린지</h2>
            <span className="text-[8px] bg-grayscale-10 px-[9px] py-[5px] rounded-full text-grayscale-60">
              목표
            </span>
          </div>
          <span className="text-grayscale-60 text-xs">
            {formatRemainingTime(remainingTime)}
          </span>
        </div>

        <div className="flex gap-4">
          {challenges.map((challenge) => (
            <ChallengeItem key={challenge.id} id={challenge.id} />
          ))}
        </div>
      </div>
    </div>
  );
}<|MERGE_RESOLUTION|>--- conflicted
+++ resolved
@@ -4,22 +4,17 @@
 import ChallengeItem from '../rank/challenge_item';
 import LevelProgressBar from '../rank/level_progress_bar';
 import { useChallengeStore } from '@/store/challenge';
-<<<<<<< HEAD
+
 import { formatRemainingTime } from '@/utils/date';
 
 export default function UserRank() {
-  const level = 1;
-  const exp = 75;
-  const label = '레드 호비';
-  const { challenges, remainingTime, updateRemainingTime, fetchChallenges } =
-=======
+
 import { Rank } from '@/types/rank';
 import { userService } from '@/services/api';
 import { Tooltip } from '../rank/tooltip';
 
 export default function UserRank() {
   const { challenges, remainingTime, updateRemainingTime } =
->>>>>>> 73cc8072
     useChallengeStore();
   const [userRank, setUserRank] = useState<Rank | null>(null);
 
