import {
  LoginResponse,
  SignupRequest,
  SocialLoginResponse,
} from '@/types/auth';
import {
  Comment,
  PostCardProps,
  PostResponse,
  PostDetail,
<<<<<<< HEAD
  // PostLike,
=======
  PostLike,
>>>>>>> dceda708
} from '@/types/post';
import { useAuthStore } from '@/store/auth';
import {
  MyPageInfo,
  MyPageModify,
  MyPostsResponse,
  NicknameValidationRequest,
  NicknameValidationResponse,
  ProfileImageUpload,
  UpdateNickname,
  UpdatePassword,
  UpdateUserInfo,
} from '@/types/my_page';
<<<<<<< HEAD
// import { SearchParams } from '@/types/search';
=======
import { SearchParams } from '@/types/search';
>>>>>>> dceda708

const API_BASE_URL = process.env.NEXT_PUBLIC_API_URL;
const API_BASE_URL_PUBLIC = process.env.NEXT_PUBLIC_API_URL_PUBLIC;

// API 요청 helper 함수
export async function fetchApi<T>(
  endpoint: string,
  options: RequestInit = {},
): Promise<T> {
  const url = `${API_BASE_URL}${endpoint}`;
  const authStore = useAuthStore.getState();

  try {
    // 첫 번째 시도
    const response = await fetchWithAuth(url, options);

    // 토큰이 만료되었다면 (401 에러)
    if (response.status === 401) {
      // 토큰 재발급 시도
      const isReissued = await authStore.reissueToken();

      if (isReissued) {
        const retryResponse = await fetchWithAuth(url, options);
        return handleResponse(retryResponse);
      } else {
        // 여기서는 에러를 던지지 않고, 로그인 페이지로 리다이렉트됨

        return Promise.reject(
          new Error('인증이 만료되었습니다. 다시 로그인해주세요.'),
        );
      }
    }

    return handleResponse(response);
  } catch (error) {
    // 에러 처리를 통합

    // 인증 관련 에러인 경우 로그인 페이지로 리다이렉트
    if (
      error instanceof Error &&
      (error.message.includes('인증') || error.message.includes('로그인'))
    ) {
      window.location.href = '/';
    }

    throw error;
  }
}

// 인증 토큰을 포함한 fetch 함수
async function fetchWithAuth(url: string, options: RequestInit = {}) {
  const authStore = useAuthStore.getState();
  const accessToken = authStore.accessToken;

  // headers 병합 순서 변경
  const headers = {
    ...options.headers, // 커스텀 헤더
    ...(accessToken && { Authorization: `Bearer ${accessToken}` }), // 토큰은 항상 마지막에 추가
  };

  const defaultOptions: RequestInit = {
    ...options,
    headers,
  };

  return fetch(url, defaultOptions);
}

// 응답 처리 함수
async function handleResponse(response: Response) {
  const contentType = response.headers.get('content-type');

  let data;
  if (contentType && contentType.includes('application/json')) {
    data = await response.json();
  } else {
    data = await response.text();
  }

  if (!response.ok) {
    throw new Error(
      typeof data === 'string'
        ? data
        : data.message || '요청 처리 중 오류가 발생했습니다.',
    );
  }

  return data;
}

// 인증 관련 API 서비스
export const authService = {
  // 로그인
  login: async (email: string, password: string): Promise<LoginResponse> => {
    return fetchApi('/user/login', {
      method: 'POST',
      headers: {
        'Content-Type': 'application/json',
      },
      body: JSON.stringify({ email, password }),
    });
  },

  // 회원가입
  signup: async (userData: SignupRequest): Promise<LoginResponse> => {
    return fetchApi('/user/signup', {
      method: 'POST',
      headers: {
        'Content-Type': 'application/json',
      },
      body: JSON.stringify(userData),
    });
  },

  // 이메일 중복 확인
  checkEmailDuplicate: async (email: string) => {
    return fetchApi('/user/validation/email', {
      method: 'POST',
      headers: {
        'Content-Type': 'application/json',
      },
      body: JSON.stringify({ email }),
    });
  },

  // 이메일 인증 전송
  sendVerificationEmail: async (email: string) => {
    return fetchApi('/email/send', {
      method: 'POST',
      headers: {
        'Content-Type': 'application/json',
      },
      body: JSON.stringify({ email }),
      // credentials: 'include',
    });
  },

  // 이메일 인증 확인
  verifyEmail: async (token: string, email: string) => {
    return fetchApi('/email/verification/check', {
      method: 'POST',
      headers: {
        'Content-Type': 'application/json',
      },
      body: JSON.stringify({ token, email }),
      // credentials: 'include',
    });
  },

  // 닉네임 중복 확인
  checkNicknameDuplicate: async (nickname: string) => {
    return fetchApi('/user/validation/nickname', {
      method: 'POST',
      headers: {
        'Content-Type': 'application/json',
      },
      body: JSON.stringify({ nickname }),
    });
  },

  // 카카오 로그인
  kakaoLogin: async (code: string): Promise<SocialLoginResponse> => {
    return fetchApi('/user/login/kakao', {
      method: 'POST',
      headers: {
        'Content-Type': 'application/json',
      },
      body: JSON.stringify({ code }),
    });
  },

  // 구글 로그인
  googleLogin: async (code: string): Promise<SocialLoginResponse> => {
    return fetchApi('/user/login/google', {
      method: 'POST',
      headers: {
        'Content-Type': 'application/json',
      },
      body: JSON.stringify({ code }),
    });
  },

  // 소셜 로그인 URL 가져오기
  getSocialLoginUrl: (provider: 'kakao' | 'google') => {
    const KAKAO_CLIENT_ID = process.env.NEXT_PUBLIC_KAKAO_CLIENT_ID;
    const GOOGLE_CLIENT_ID = process.env.NEXT_PUBLIC_GOOGLE_CLIENT_ID;
    const API_URL = process.env.NEXT_PUBLIC_API_URL;

    // 서버의 OAuth2 콜백 URL 형식에 맞게 설정
    const REDIRECT_URI = `${API_URL}/api/v1/user/login/oauth2/code/${provider}`;

    console.log('소셜 로그인 설정:', {
      provider,
      redirectUri: REDIRECT_URI,
    });

    const urls = {
      kakao: `https://kauth.kakao.com/oauth/authorize?client_id=${KAKAO_CLIENT_ID}&redirect_uri=${REDIRECT_URI}&response_type=code`,
      google: `https://accounts.google.com/o/oauth2/v2/auth?client_id=${GOOGLE_CLIENT_ID}&redirect_uri=${REDIRECT_URI}&response_type=code&scope=email profile`,
    };

    return urls[provider];
  },
};

// 게시글 관련 API 서비스
export const postService = {
  // 게시글 작성
  writePost: async (formData: FormData): Promise<PostResponse> => {
    const options: RequestInit = {
      method: 'POST',
      body: formData,
    };

    return fetchApi('/post', options);
  },

  // 회원: 게시글 상세 조회
  getPostDetail: async (postId: number) => {
    return fetchApi<PostDetail>(`/post/${postId}`, {
      method: 'GET',
    });
  },

  // 회원: 무한 스크롤 게시글 조회
  getInfiniteScrollPosts: async (params: {
    tagExist: boolean;
    lastPostId?: number;
    pageSize: number;
  }) => {
    const searchParams = new URLSearchParams({
      tagExist: params.tagExist.toString(),
      ...(params.lastPostId && { lastPostId: params.lastPostId.toString() }),
      pageSize: (params.pageSize || 15).toString(),
    });

    // URL 수정: /api/v1/post?tagExist=true&lastPostId=4&pageSize=15
    return fetchApi<PostCardProps[]>(`/post?${searchParams}`, {
      method: 'GET',
    });
  },

  // 비회원: 무한 스크롤 게시글 조회
  getPublicPosts: async (params: { cursor_id?: number; limit?: number }) => {
    const searchParams = new URLSearchParams({
      ...(params.cursor_id && { cursor_id: params.cursor_id.toString() }),
      limit: (params.limit || 15).toString(),
    });

    const url = `${API_BASE_URL_PUBLIC}/posts/cursor?${searchParams}`;

    const response = await fetch(url, { method: 'GET' });
    const data = await response.json();

    if (!response.ok) {
      throw new Error(data.message || '비회원 게시글 목록 조회 중 오류');
    }

    return data as PostCardProps[];
  },

  // 비회원: 게시글 상세 조회
  getPublicPostDetail: async (postId: number) => {
    const url = `${API_BASE_URL_PUBLIC}/posts/${postId}`;

    const response = await fetch(url, { method: 'GET' });
    const data = await response.json();

    if (!response.ok) {
      throw new Error(data.message || '비회원 게시글 상세 조회 중 오류');
    }

    return data as PostDetail;
  },

  // 게시글 수정
  updatePost: async (
    postId: number,
    formData: FormData,
  ): Promise<PostResponse> => {
    return fetchApi(`/post/${postId}`, {
      method: 'PUT',
      body: formData,
    });
  },

  // 게시글 삭제
  deletePost: async (postId: number): Promise<void> => {
    return fetchApi(`/post/${postId}`, {
      method: 'DELETE',
    });
  },
<<<<<<< HEAD

  // // 게시글 좋아요
  // likePost: async (postId: number): Promise<PostLike> => {
  //   return fetchApi(`/like/post/${postId}`, {
  //     method: 'POST',
  //     headers: {
  //       'Content-Type': 'application/json',
  //     },
  //   });
  // },

  //   // 게시글 좋아요 취소
  //   unlikePost: async (postId: number): Promise<PostLike> => {
  //     return fetchApi(`/unlike/post/${postId}`, {
  //       method: 'POST',
  //       headers: {
  //         'Content-Type': 'application/json',
  //       },
  //     });
  //   },
  // };

  // // 댓글 관련 API 서비스
  // export const commentService = {
  //   // 댓글 목록 조회 (무한 스크롤)
  //   getComments: async (params: {
  //     postId: number;
  //     lastCommentId?: number;
  //     pageSize?: number;
  //   }): Promise<Comment[]> => {
  //     const searchParams = new URLSearchParams({
  //       postId: params.postId.toString(),
  //       ...(params.lastCommentId && {
  //         lastCommentId: params.lastCommentId.toString(),
  //       }),
  //       pageSize: (params.pageSize || 15).toString(),
  //     });

  //     return fetchApi(`/comments?${searchParams}`, {
  //       method: 'GET',
  //     });
  //   },
=======

  // 게시글 좋아요
  likePost: async (postId: number): Promise<PostLike> => {
    return fetchApi(`/like/post/${postId}`, {
      method: 'POST',
      headers: {
        'Content-Type': 'application/json',
      },
    });
  },

  // 게시글 좋아요 취소
  unlikePost: async (postId: number): Promise<PostLike> => {
    return fetchApi(`/unlike/post/${postId}`, {
      method: 'POST',
      headers: {
        'Content-Type': 'application/json',
      },
    });
  },
};

// 댓글 관련 API 서비스
export const commentService = {
  // 댓글 목록 조회 (무한 스크롤)
  getComments: async (params: {
    postId: number;
    lastCommentId?: number;
    pageSize?: number;
  }): Promise<Comment[]> => {
    const searchParams = new URLSearchParams({
      postId: params.postId.toString(),
      ...(params.lastCommentId && {
        lastCommentId: params.lastCommentId.toString(),
      }),
      pageSize: (params.pageSize || 15).toString(),
    });

    return fetchApi(`/comments?${searchParams}`, {
      method: 'GET',
    });
  },
>>>>>>> dceda708

  // 댓글 작성
  createComment: async (
    postId: number,
    content: string,
    parentCommentId?: number | null,
    userId?: number | null,
  ) => {
    return fetchApi(`/comment`, {
      method: 'POST',
      headers: {
        'Content-Type': 'application/json',
      },
      body: JSON.stringify({
        postId,
        content,
        parentCommentId,
        userId,
      }),
    });
  },

  // 댓글 수정
  updateComment: async (
    commentId: number,
    content: string,
    postId: number,
    userId: number | null,
  ) => {
    return fetchApi(`/comment/${commentId}`, {
      headers: {
        'Content-Type': 'application/json',
      },
      method: 'PUT',
      body: JSON.stringify({ content, postId, userId }),
    });
  },

  // 댓글 삭제
  deleteComment: async (commentId: number) => {
    return fetchApi(`/comment/${commentId}`, {
      method: 'DELETE',
    });
  },
};

<<<<<<< HEAD
// // 검색 관련 API 서비스
// export const searchService = {
//   getSearchPosts: async (params: SearchParams) => {
//     const url = `${API_BASE_URL_PUBLIC}/search/`;

//     const response = await fetch(url, {
//       method: 'POST',
//       headers: {
//         'Content-Type': 'application/json',
//       },
//       body: JSON.stringify({
//         keyword_text: params.keyword_text || '',
//         keyword_user: params.keyword_user || '',
//         mbti: params.mbti ?? [],
//         hobby_tags: params.hobby_tags ?? [],
//         cursor_created_at: params.cursor_created_at ?? null,
//         cursor_id: params.cursor_id ?? null,
//         limit: params.limit ?? 15,
//       }),
//     });

//     if (!response.ok) {
//       const errorText = await response.text();
//       throw new Error(errorText || '검색 중 오류 ');
//     }

//     return await response.json();
//   },
// };
=======
// 검색 관련 API 서비스
export const searchService = {
  getSearchPosts: async (params: SearchParams) => {
    const url = `${API_BASE_URL_PUBLIC}/search/`;

    const response = await fetch(url, {
      method: 'POST',
      headers: {
        'Content-Type': 'application/json',
      },
      body: JSON.stringify({
        keyword_text: params.keyword_text || '',
        keyword_user: params.keyword_user || '',
        mbti: params.mbti ?? [],
        hobby_tags: params.hobby_tags ?? [],
        cursor_created_at: params.cursor_created_at ?? null,
        cursor_id: params.cursor_id ?? null,
        limit: params.limit ?? 15,
      }),
    });

    if (!response.ok) {
      const errorText = await response.text();
      throw new Error(errorText || '검색 중 오류 ');
    }

    return await response.json();
  },
};
>>>>>>> dceda708

// 마이페이지 관련 API 서비스
export const userService = {
  // 마이페이지 정보 조회
  getMyPageInfo: async (): Promise<MyPageInfo> => {
    return fetchApi<MyPageInfo>('/my-page', {
      method: 'GET',
    });
  },

  // 내 게시글 목록 조회
  getMyPosts: async (
    lastPostId?: number,
    pageSize: number = 15,
  ): Promise<MyPostsResponse> => {
    const params = new URLSearchParams();
    if (lastPostId) params.append('lastPostId', lastPostId.toString());
    params.append('pageSize', pageSize.toString());

    return fetchApi<MyPostsResponse>(`/my-page/myposts?${params}`, {
      method: 'GET',
    });
  },

  // 개인정보 수정 페이지 데이터 조회
  getMyModifyPage: async (): Promise<MyPageModify> => {
    return fetchApi<MyPageModify>('/my-page/my-modify-page', {
      method: 'GET',
    });
  },

  // 닉네임 중복 확인
  validateNickname: async (
    body: NicknameValidationRequest,
  ): Promise<NicknameValidationResponse> => {
    return fetchApi<NicknameValidationResponse>(
      '/my-page/validation/nickname',
      {
        method: 'POST',
        headers: {
          'Content-Type': 'application/json',
        },
        body: JSON.stringify(body),
      },
    );
  },

  // 닉네임 변경
  updateNickname: async (body: UpdateNickname): Promise<void> => {
    return fetchApi<void>('/my-page/update/nickname', {
      method: 'PUT',
      headers: {
        'Content-Type': 'application/json',
      },
      body: JSON.stringify(body),
    });
  },

  // 현재 비밀번호 확인
  checkCurrentPassword: async (
    currentPassword: string,
  ): Promise<{ success: boolean }> => {
    const response = await fetchApi<{ success: boolean }>(
      '/my-page/update/password/check',
      {
        method: 'POST',
        headers: {
          'Content-Type': 'application/json',
        },
        body: JSON.stringify({ currentPassword }),
      },
    );

    return response;
  },

  // 비밀번호 변경
  updatePassword: async (body: UpdatePassword): Promise<void> => {
    return fetchApi<void>('/my-page/update/password', {
      method: 'PUT',
      body: JSON.stringify(body),
    });
  },

  // 프로필 이미지 업로드
  uploadProfileImage: async (
    profileImage: File,
  ): Promise<ProfileImageUpload> => {
    const formData = new FormData();
    formData.append('profileImage', profileImage);

    return fetchApi<ProfileImageUpload>('/my-page/update/profile-image', {
      method: 'POST',
      body: formData,
    });
  },

  // 개인정보 수정 저장
  updateUserInfo: async (body: UpdateUserInfo): Promise<void> => {
    return fetchApi<void>('/my-page/update', {
      method: 'POST',
      headers: {
        'Content-Type': 'application/json',
      },
      body: JSON.stringify(body),
    });
  },

  // 회원 탈퇴
  deleteUser: async (reason: string): Promise<{ message: string }> => {
    return fetchApi('/user/delete', {
      method: 'DELETE',
      headers: {
        'Content-Type': 'application/json',
      },
      body: JSON.stringify({ reason }),
    });
  },
};<|MERGE_RESOLUTION|>--- conflicted
+++ resolved
@@ -8,11 +8,7 @@
   PostCardProps,
   PostResponse,
   PostDetail,
-<<<<<<< HEAD
-  // PostLike,
-=======
   PostLike,
->>>>>>> dceda708
 } from '@/types/post';
 import { useAuthStore } from '@/store/auth';
 import {
@@ -26,11 +22,7 @@
   UpdatePassword,
   UpdateUserInfo,
 } from '@/types/my_page';
-<<<<<<< HEAD
-// import { SearchParams } from '@/types/search';
-=======
 import { SearchParams } from '@/types/search';
->>>>>>> dceda708
 
 const API_BASE_URL = process.env.NEXT_PUBLIC_API_URL;
 const API_BASE_URL_PUBLIC = process.env.NEXT_PUBLIC_API_URL_PUBLIC;
@@ -323,50 +315,6 @@
       method: 'DELETE',
     });
   },
-<<<<<<< HEAD
-
-  // // 게시글 좋아요
-  // likePost: async (postId: number): Promise<PostLike> => {
-  //   return fetchApi(`/like/post/${postId}`, {
-  //     method: 'POST',
-  //     headers: {
-  //       'Content-Type': 'application/json',
-  //     },
-  //   });
-  // },
-
-  //   // 게시글 좋아요 취소
-  //   unlikePost: async (postId: number): Promise<PostLike> => {
-  //     return fetchApi(`/unlike/post/${postId}`, {
-  //       method: 'POST',
-  //       headers: {
-  //         'Content-Type': 'application/json',
-  //       },
-  //     });
-  //   },
-  // };
-
-  // // 댓글 관련 API 서비스
-  // export const commentService = {
-  //   // 댓글 목록 조회 (무한 스크롤)
-  //   getComments: async (params: {
-  //     postId: number;
-  //     lastCommentId?: number;
-  //     pageSize?: number;
-  //   }): Promise<Comment[]> => {
-  //     const searchParams = new URLSearchParams({
-  //       postId: params.postId.toString(),
-  //       ...(params.lastCommentId && {
-  //         lastCommentId: params.lastCommentId.toString(),
-  //       }),
-  //       pageSize: (params.pageSize || 15).toString(),
-  //     });
-
-  //     return fetchApi(`/comments?${searchParams}`, {
-  //       method: 'GET',
-  //     });
-  //   },
-=======
 
   // 게시글 좋아요
   likePost: async (postId: number): Promise<PostLike> => {
@@ -409,7 +357,6 @@
       method: 'GET',
     });
   },
->>>>>>> dceda708
 
   // 댓글 작성
   createComment: async (
@@ -456,37 +403,7 @@
   },
 };
 
-<<<<<<< HEAD
-// // 검색 관련 API 서비스
-// export const searchService = {
-//   getSearchPosts: async (params: SearchParams) => {
-//     const url = `${API_BASE_URL_PUBLIC}/search/`;
-
-//     const response = await fetch(url, {
-//       method: 'POST',
-//       headers: {
-//         'Content-Type': 'application/json',
-//       },
-//       body: JSON.stringify({
-//         keyword_text: params.keyword_text || '',
-//         keyword_user: params.keyword_user || '',
-//         mbti: params.mbti ?? [],
-//         hobby_tags: params.hobby_tags ?? [],
-//         cursor_created_at: params.cursor_created_at ?? null,
-//         cursor_id: params.cursor_id ?? null,
-//         limit: params.limit ?? 15,
-//       }),
-//     });
-
-//     if (!response.ok) {
-//       const errorText = await response.text();
-//       throw new Error(errorText || '검색 중 오류 ');
-//     }
-
-//     return await response.json();
-//   },
-// };
-=======
+
 // 검색 관련 API 서비스
 export const searchService = {
   getSearchPosts: async (params: SearchParams) => {
@@ -516,7 +433,6 @@
     return await response.json();
   },
 };
->>>>>>> dceda708
 
 // 마이페이지 관련 API 서비스
 export const userService = {
