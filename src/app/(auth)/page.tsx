'use client';

import Button from '@/components/common/button';
import SvgIcon from '@/components/common/svg_icon';
import Tag from '@/components/common/tag';
import TestModal from '@/components/common/test_modal';

export default function Home() {
  return (
    <div>
      <div className="tag_container">
        <Tag
          label="Tag"
          onDelete={() => {
            console.log('delete');
          }}
        />

        <Tag
          label="Tag"
          variant="white"
          onDelete={() => {
            console.log('delete');
          }}
        />

        <Tag
          label="Tag"
          variant="gray"
          onDelete={() => {
            console.log('delete');
          }}
        />
      </div>
      <TestModal />
      <SvgIcon name="checkbox_on" color="var(--color-primary)" size={25} />
      <SvgIcon name="checkbox_off" color="var(--grayscale-20)" />
      <SvgIcon name="heart" color="var(--color-like)" />
      <SvgIcon name="eye_on" color="var(--grayscale-60)" />
      <SvgIcon name="eye_off" color="var(--grayscale-20)" />
      <SvgIcon name="home" color="var(--grayscale-40)" />
      <SvgIcon name="my_page" color="var(--grayscale-40)" />
      <SvgIcon name="alarm" color="var(--grayscale-40)" />
      <SvgIcon name="search" color="var(--grayscale-40)" />
      <SvgIcon name="write" color="var(--grayscale-40)" />
      <SvgIcon name="camera" color="var(--grayscale-100)" />
      <SvgIcon name="chat" color="var(--grayscale-100)" />
      <SvgIcon name="share" color="var(--grayscale-100)" />
      <SvgIcon name="setting" color="var(--grayscale-100)" />
      <SvgIcon name="add" color="var(--grayscale-100)" />
      <SvgIcon name="arrow_left" color="var(--grayscale-100)" />
      <SvgIcon name="arrow_down" color="var(--grayscale-100)" />
      <SvgIcon name="delete" color="var(--grayscale-100)" />
      <SvgIcon name="meatball" color="var(--grayscale-100)" />
<<<<<<< HEAD

      <Button type="button" onClick={() => alert('click')} variant="primary">
        Button
      </Button>
      <Button type="button" variant="outline" fullWidth>
        Button
      </Button>
      <Button type="button" variant="secondary">
        Button
      </Button>
=======
      <SvgIcon
        name="logo"
        color="var(--grayscale-100)"
        width={150}
        height={44}
      />
>>>>>>> 884d74bc
    </div>
  );
}<|MERGE_RESOLUTION|>--- conflicted
+++ resolved
@@ -52,8 +52,7 @@
       <SvgIcon name="arrow_down" color="var(--grayscale-100)" />
       <SvgIcon name="delete" color="var(--grayscale-100)" />
       <SvgIcon name="meatball" color="var(--grayscale-100)" />
-<<<<<<< HEAD
-
+      <SvgIcon name="logo" color="var(--grayscale-100)" width={150} height={44} />
       <Button type="button" onClick={() => alert('click')} variant="primary">
         Button
       </Button>
@@ -63,14 +62,6 @@
       <Button type="button" variant="secondary">
         Button
       </Button>
-=======
-      <SvgIcon
-        name="logo"
-        color="var(--grayscale-100)"
-        width={150}
-        height={44}
-      />
->>>>>>> 884d74bc
     </div>
   );
 }